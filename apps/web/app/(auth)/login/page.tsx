--- conflicted
+++ resolved
@@ -67,10 +67,6 @@
             onChange={e => setEmail(e.target.value)}
             required
             disabled={loading}
-<<<<<<< HEAD
-=======
-            className="w-full px-3 py-2 border border-border rounded-lg focus:ring-2 focus:ring-primary focus:border-transparent disabled:opacity-50 disabled:cursor-not-allowed"
->>>>>>> 03c5c33a
             placeholder="you@example.com"
           />
         </div>
@@ -86,10 +82,6 @@
             onChange={e => setPassword(e.target.value)}
             required
             disabled={loading}
-<<<<<<< HEAD
-=======
-            className="w-full px-3 py-2 border border-border rounded-lg focus:ring-2 focus:ring-primary focus:border-transparent disabled:opacity-50 disabled:cursor-not-allowed"
->>>>>>> 03c5c33a
             placeholder="••••••••"
           />
         </div>
