const { pathsToModuleNameMapper } = require('ts-jest')
const { compilerOptions } = require('./tsconfig.json')

module.exports = {
  preset: 'ts-jest',
  testEnvironment: 'node',
<<<<<<< HEAD
  roots: ['<rootDir>/__tests__', '<rootDir>/apps/web'],
=======
  roots: ['<rootDir>/__tests__', '<rootDir>/apps'],
>>>>>>> afaf834b
  testMatch: ['**/*.test.ts'],
  moduleFileExtensions: ['ts', 'tsx', 'js', 'jsx'],
  moduleNameMapper: pathsToModuleNameMapper(compilerOptions.paths || {}, {
    prefix: '<rootDir>/',
  }),
  transform: {
    '^.+\\.(ts|tsx)$': [
      'ts-jest',
      {
        tsconfig: '<rootDir>/tsconfig.jest.json',
        diagnostics: {
          ignoreCodes: [2339],
        },
      },
    ],
  },
}<|MERGE_RESOLUTION|>--- conflicted
+++ resolved
@@ -4,11 +4,7 @@
 module.exports = {
   preset: 'ts-jest',
   testEnvironment: 'node',
-<<<<<<< HEAD
-  roots: ['<rootDir>/__tests__', '<rootDir>/apps/web'],
-=======
   roots: ['<rootDir>/__tests__', '<rootDir>/apps'],
->>>>>>> afaf834b
   testMatch: ['**/*.test.ts'],
   moduleFileExtensions: ['ts', 'tsx', 'js', 'jsx'],
   moduleNameMapper: pathsToModuleNameMapper(compilerOptions.paths || {}, {
