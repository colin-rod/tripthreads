const { pathsToModuleNameMapper } = require('ts-jest')
const { compilerOptions } = require('./tsconfig.json')

module.exports = {
  preset: 'ts-jest',
  testEnvironment: 'node',
<<<<<<< HEAD
  roots: ['<rootDir>/__tests__', '<rootDir>/apps'],
=======
  roots: ['<rootDir>/__tests__', '<rootDir>/apps/web'],
>>>>>>> a188964f
  testMatch: ['**/*.test.ts'],
  moduleFileExtensions: ['ts', 'tsx', 'js', 'jsx'],
  moduleNameMapper: pathsToModuleNameMapper(compilerOptions.paths || {}, {
    prefix: '<rootDir>/',
  }),
  transform: {
    '^.+\\.(ts|tsx)$': [
      'ts-jest',
      {
        tsconfig: '<rootDir>/tsconfig.jest.json',
        diagnostics: {
          ignoreCodes: [2339],
        },
      },
    ],
  },
}<|MERGE_RESOLUTION|>--- conflicted
+++ resolved
@@ -4,11 +4,7 @@
 module.exports = {
   preset: 'ts-jest',
   testEnvironment: 'node',
-<<<<<<< HEAD
   roots: ['<rootDir>/__tests__', '<rootDir>/apps'],
-=======
-  roots: ['<rootDir>/__tests__', '<rootDir>/apps/web'],
->>>>>>> a188964f
   testMatch: ['**/*.test.ts'],
   moduleFileExtensions: ['ts', 'tsx', 'js', 'jsx'],
   moduleNameMapper: pathsToModuleNameMapper(compilerOptions.paths || {}, {
